package memory_test

import (
	"context"
	"errors"
<<<<<<< HEAD
	"fmt"
=======
>>>>>>> c634bd9e
	"sync"
	"testing"
	"time"

	"github.com/botchris/go-pubsub"
	"github.com/botchris/go-pubsub/provider/memory"
	"github.com/stretchr/testify/assert"
	"github.com/stretchr/testify/require"
	"google.golang.org/protobuf/proto"
	"google.golang.org/protobuf/types/known/emptypb"
)

type myMessage struct {
	body string
}

func BenchmarkPublish(b *testing.B) {
	ctx := context.Background()
	topic := pubsub.Topic("topic")
	message := myMessage{body: "hello"}

	broker := memory.NewBroker()

	h1 := pubsub.NewHandler(func(ctx context.Context, t pubsub.Topic, m interface{}) error {
		return nil
	})

	_, err := broker.Subscribe(ctx, topic, h1)
	require.NoError(b, err)

	b.StartTimer()
	for i := 0; i <= b.N; i++ {
		_ = broker.Publish(ctx, topic, message)
	}
	b.StopTimer()
}

func Test_Broker_Publish(t *testing.T) {
	ctx, cancel := context.WithTimeout(context.Background(), 20*time.Second)
	defer cancel()

	t.Run("GIVEN a broker holding one subscription WHEN publishing to topic THEN subscription receives the message", func(t *testing.T) {
		broker := memory.NewBroker()
		rx := &lockedCounter{}
		topicID := pubsub.Topic("yolo")

		h1 := pubsub.NewHandler(func(ctx context.Context, t pubsub.Topic, m proto.Message) error {
			rx.Inc()

			return nil
		})

		_, err := broker.Subscribe(ctx, topicID, h1)
		require.NoError(t, err)

		require.NoError(t, broker.Publish(ctx, topicID, &CustomMessage{}))
		require.Eventually(t, func() bool {
			return rx.Read() == 1
		}, 5*time.Second, 100*time.Millisecond)
	})

	t.Run("GIVEN a broker holding one subscription on multiple topic WHEN publishing to one topic THEN subscription receives only one message", func(t *testing.T) {
		broker := memory.NewBroker()
		rx := &lockedCounter{}
		topicA := pubsub.Topic("yolo-1")
		topicB := pubsub.Topic("yolo-2")

		s := pubsub.NewHandler(func(ctx context.Context, t pubsub.Topic, m proto.Message) error {
			rx.Inc()

			return nil
		})

		_, err := broker.Subscribe(ctx, topicA, s)
		require.NoError(t, err)

		_, err = broker.Subscribe(ctx, topicB, s)
		require.NoError(t, err)

		require.NoError(t, broker.Publish(ctx, topicA, &DummyMessage{}))
		require.Eventually(t, func() bool {
			return rx.Read() == 1
		}, 5*time.Second, 100*time.Millisecond)
	})

	t.Run("GIVEN a broker holding one subscription on multiple topic WHEN publishing to all topics THEN subscription receives multiple messages", func(t *testing.T) {
		broker := memory.NewBroker()
		rx := &lockedCounter{}
		topics := []pubsub.Topic{"yolo-1", "yolo-2"}

		h := pubsub.NewHandler(func(ctx context.Context, t pubsub.Topic, m proto.Message) error {
			rx.Inc()

			return nil
		})

		_, err := broker.Subscribe(ctx, topics[0], h)
		require.NoError(t, err)

		_, err = broker.Subscribe(ctx, topics[1], h)
		require.NoError(t, err)

		require.NoError(t, broker.Publish(ctx, topics[0], &DummyMessage{}))
		require.NoError(t, broker.Publish(ctx, topics[1], &DummyMessage{}))

		require.Eventually(t, func() bool {
			return rx.Read() == 2
		}, 5*time.Second, 100*time.Millisecond)
	})

	t.Run("GIVEN a subscription for a typed message WHEN publishing a message matching such type THEN subscription receives the message", func(t *testing.T) {
		broker := memory.NewBroker()
		rx := &lockedCounter{}
		topic := pubsub.Topic("yolo-1")

		h1 := pubsub.NewHandler(func(ctx context.Context, t pubsub.Topic, m *CustomMessage) error {
			rx.Inc()

			return nil
		})

		_, err := broker.Subscribe(ctx, topic, h1)
		require.NoError(t, err)

		require.NoError(t, broker.Publish(ctx, topic, &CustomMessage{}))
		require.NoError(t, broker.Publish(ctx, topic, &CustomMessage{}))

		require.Eventually(t, func() bool {
			return rx.Read() == 2
		}, 5*time.Second, 100*time.Millisecond)
	})

	t.Run("GIVEN a subscription for a map-type message WHEN publishing a message matching such type THEN subscription receives the message", func(t *testing.T) {
		broker := memory.NewBroker()
		rx := &lockedCounter{}
		topic := pubsub.Topic("yolo-1")

		h1 := pubsub.NewHandler(func(ctx context.Context, t pubsub.Topic, m map[string]string) error {
			rx.Inc()

			return nil
		})

		_, err := broker.Subscribe(ctx, topic, h1)
		require.NoError(t, err)

		toSend := map[string]string{
			"key": "value",
		}

		require.NoError(t, broker.Publish(ctx, topic, toSend))
		require.NoError(t, broker.Publish(ctx, topic, toSend))

		require.Eventually(t, func() bool {
			return rx.Read() == 2
		}, 5*time.Second, 100*time.Millisecond)
	})

	t.Run("GIVEN a subscription to a concrete pointer type WHEN publishing a messages not of that type THEN subscription receives only desired type of the message", func(t *testing.T) {
		broker := memory.NewBroker()
		rx := &lockedCounter{}
		topic := pubsub.Topic("yolo-1")

		h1 := pubsub.NewHandler(func(ctx context.Context, t pubsub.Topic, m *CustomMessage) error {
			rx.Inc()

			return nil
		})

		_, err := broker.Subscribe(ctx, topic, h1)
		require.NoError(t, err)

		require.NoError(t, broker.Publish(ctx, topic, &CustomMessage{}))
		require.NoError(t, broker.Publish(ctx, topic, &DummyMessage{}))

		require.Eventually(t, func() bool {
			return rx.Read() == 1
		}, 5*time.Second, 100*time.Millisecond)
	})

	t.Run("GIVEN a subscription to an interface WHEN publishing a message implementing such interface THEN subscription receives the message", func(t *testing.T) {
		broker := memory.NewBroker()
		rx := &lockedCounter{}
		topic := pubsub.Topic("yolo-1")

		h1 := pubsub.NewHandler(func(ctx context.Context, t pubsub.Topic, m DummyInterface) error {
			rx.Inc()

			return nil
		})

		_, err := broker.Subscribe(ctx, topic, h1)
		require.NoError(t, err)

		require.NoError(t, broker.Publish(ctx, topic, &CustomMessage{}))
		require.NoError(t, broker.Publish(ctx, topic, &DummyMessage{}))

		require.Eventually(t, func() bool {
			return rx.Read() == 1
		}, 5*time.Second, 100*time.Millisecond)
	})

	t.Run("GIVEN a message to publish", func(t *testing.T) {
		ctx = context.Background()
		broker := memory.NewBroker()

		topic := pubsub.Topic("non-existent-topic")
		message := "test message"

		t.Run("WHEN the topic does not exist", func(t *testing.T) {
			err := broker.Publish(ctx, topic, message)

			t.Run("THEN it creates the topic and publishes successfully", func(t *testing.T) {
				require.NoError(t, err)
			})
		})
	})

	t.Run("GIVEN a message to publish", func(t *testing.T) {
		ctx = context.Background()
		broker := memory.NewBroker()

		topic := pubsub.Topic("no-subscribers-topic")
		message := "test message"

		t.Run("WHEN there are no subscribers", func(t *testing.T) {
			err := broker.Publish(ctx, topic, message)

			t.Run("THEN it publishes successfully without errors", func(t *testing.T) {
				require.NoError(t, err)
			})
		})
	})

	t.Run("GIVEN a message to publish", func(t *testing.T) {
		ctx, cancel = context.WithTimeout(context.Background(), 5*time.Second)
		defer cancel()

		broker := memory.NewBroker()

		topic := pubsub.Topic("with-subscriber-topic")
		receivedMessages := make(chan interface{}, 1)

		handler := pubsub.NewHandler(func(ctx context.Context, t pubsub.Topic, m interface{}) error {
			receivedMessages <- m
			return nil
		})

		_, err := broker.Subscribe(ctx, topic, handler)
		require.NoError(t, err)

		testMessage := "hello"

		t.Run("WHEN there is a subscriber", func(t *testing.T) {
			require.NoError(t, broker.Publish(ctx, topic, testMessage))

			t.Run("THEN the subscriber receives the message", func(t *testing.T) {
				select {
				case msg := <-receivedMessages:
					require.Equal(t, testMessage, msg)
				case <-ctx.Done():
					t.Fatal("Did not receive message in time")
				}
			})
		})
	})

	t.Run("GIVEN a message to publish", func(t *testing.T) {
		ctx = context.Background()
		broker := memory.NewBroker() // Broker without publish errors enabled
		topic := pubsub.Topic("subscriber-error-no-publish-error")
		message := "test message"

		handler := pubsub.NewHandler(func(ctx context.Context, t pubsub.Topic, m interface{}) error {
			return errors.New("subscriber error")
		})

		_, err := broker.Subscribe(ctx, topic, handler)
		require.NoError(t, err)

		t.Run("WHEN a subscriber returns an error BUT publish errors are not enabled", func(t *testing.T) {
			publishErr := broker.Publish(ctx, topic, message)

			t.Run("THEN publish does not return an error", func(t *testing.T) {
				require.NoError(t, publishErr)
			})
		})
	})

	t.Run("GIVEN a message to publish", func(t *testing.T) {
		ctx = context.Background()

		brokerWithErrors := memory.NewBroker(memory.WithPublishErrors())
		topic := pubsub.Topic("subscriber-fail-topic")
		message := "test message"

		handler := pubsub.NewHandler(func(ctx context.Context, t pubsub.Topic, m interface{}) error {
			return errors.New("failed to process message")
		})

		_, err := brokerWithErrors.Subscribe(ctx, topic, handler)
		require.NoError(t, err)

		t.Run("WHEN publish errors are enabled and a subscriber fails", func(t *testing.T) {
			publishErr := brokerWithErrors.Publish(ctx, topic, message)

			t.Run("THEN it returns an error", func(t *testing.T) {
				require.Error(t, publishErr)
			})
		})
	})

	t.Run("GIVEN a message to publish", func(t *testing.T) {
		ctx = context.Background()

		brokerWithErrors := memory.NewBroker(memory.WithPublishErrors())
		topic := pubsub.Topic("mixed-results-topic")
		message := "test message"

		successHandler := pubsub.NewHandler(func(ctx context.Context, t pubsub.Topic, m interface{}) error {
			return nil
		})
		failHandler := pubsub.NewHandler(func(ctx context.Context, t pubsub.Topic, m interface{}) error {
			return errors.New("failed to process message")
		})

		_, err := brokerWithErrors.Subscribe(ctx, topic, successHandler)
		require.NoError(t, err)
		_, err = brokerWithErrors.Subscribe(ctx, topic, failHandler)
		require.NoError(t, err)

		t.Run("WHEN publish errors are enabled and multiple subscribers with mixed results", func(t *testing.T) {
			publishErr := brokerWithErrors.Publish(ctx, topic, message)

			t.Run("THEN it returns an error", func(t *testing.T) {
				require.Error(t, publishErr)
			})
		})
	})

	t.Run("GIVEN a message to publish", func(t *testing.T) {
		ctx = context.Background()

		brokerWithErrors := memory.NewBroker(memory.WithPublishErrors())
		topic := pubsub.Topic("mixed-results-topic")
		message := "test message"

		failHandler := pubsub.NewHandler(func(ctx context.Context, t pubsub.Topic, m interface{}) error {
			return assert.AnError
		})

		otherErr := errors.New("other error")

		otherFailHandler := pubsub.NewHandler(func(ctx context.Context, t pubsub.Topic, m interface{}) error {
			return otherErr
		})

		_, err := brokerWithErrors.Subscribe(ctx, topic, failHandler)
		require.NoError(t, err)
		_, err = brokerWithErrors.Subscribe(ctx, topic, otherFailHandler)
		require.NoError(t, err)

		t.Run("WHEN publish errors are enabled and multiple subscribers returning error", func(t *testing.T) {
			publishErr := brokerWithErrors.Publish(ctx, topic, message)

			t.Run("THEN it returns both errors", func(t *testing.T) {
				require.Error(t, publishErr)

<<<<<<< HEAD
				assert.ErrorIs(t, publishErr, assert.AnError)
				assert.ErrorIs(t, publishErr, otherErr)

				fmt.Println(publishErr)
=======
				assert.Contains(t, publishErr.Error(), assert.AnError.Error())
				assert.Contains(t, publishErr.Error(), otherErr.Error())
>>>>>>> c634bd9e
			})
		})
	})
}

type CustomMessage struct {
	emptypb.Empty
}

type DummyInterface interface {
	proto.Message
	Dummy()
}

type DummyMessage struct {
	emptypb.Empty
}

func (d *DummyMessage) Dummy() {}

type lockedCounter struct {
	sync.RWMutex
	counter int
}

func (c *lockedCounter) Inc() {
	c.Lock()
	defer c.Unlock()

	c.counter++
}

func (c *lockedCounter) Read() int {
	c.Lock()
	defer c.Unlock()

	return c.counter
}<|MERGE_RESOLUTION|>--- conflicted
+++ resolved
@@ -3,10 +3,7 @@
 import (
 	"context"
 	"errors"
-<<<<<<< HEAD
 	"fmt"
-=======
->>>>>>> c634bd9e
 	"sync"
 	"testing"
 	"time"
@@ -375,15 +372,182 @@
 			t.Run("THEN it returns both errors", func(t *testing.T) {
 				require.Error(t, publishErr)
 
-<<<<<<< HEAD
 				assert.ErrorIs(t, publishErr, assert.AnError)
 				assert.ErrorIs(t, publishErr, otherErr)
 
 				fmt.Println(publishErr)
-=======
-				assert.Contains(t, publishErr.Error(), assert.AnError.Error())
-				assert.Contains(t, publishErr.Error(), otherErr.Error())
->>>>>>> c634bd9e
+			})
+		})
+	})
+
+	t.Run("GIVEN a message to publish", func(t *testing.T) {
+		ctx = context.Background()
+		broker := memory.NewBroker()
+
+		topic := pubsub.Topic("non-existent-topic")
+		message := "test message"
+
+		t.Run("WHEN the topic does not exist", func(t *testing.T) {
+			err := broker.Publish(ctx, topic, message)
+
+			t.Run("THEN it creates the topic and publishes successfully", func(t *testing.T) {
+				require.NoError(t, err)
+			})
+		})
+	})
+
+	t.Run("GIVEN a message to publish", func(t *testing.T) {
+		ctx = context.Background()
+		broker := memory.NewBroker()
+
+		topic := pubsub.Topic("no-subscribers-topic")
+		message := "test message"
+
+		t.Run("WHEN there are no subscribers", func(t *testing.T) {
+			err := broker.Publish(ctx, topic, message)
+
+			t.Run("THEN it publishes successfully without errors", func(t *testing.T) {
+				require.NoError(t, err)
+			})
+		})
+	})
+
+	t.Run("GIVEN a message to publish", func(t *testing.T) {
+		ctx, cancel = context.WithTimeout(context.Background(), 5*time.Second)
+		defer cancel()
+
+		broker := memory.NewBroker()
+
+		topic := pubsub.Topic("with-subscriber-topic")
+		receivedMessages := make(chan interface{}, 1)
+
+		handler := pubsub.NewHandler(func(ctx context.Context, t pubsub.Topic, m interface{}) error {
+			receivedMessages <- m
+			return nil
+		})
+
+		_, err := broker.Subscribe(ctx, topic, handler)
+		require.NoError(t, err)
+
+		testMessage := "hello"
+
+		t.Run("WHEN there is a subscriber", func(t *testing.T) {
+			require.NoError(t, broker.Publish(ctx, topic, testMessage))
+
+			t.Run("THEN the subscriber receives the message", func(t *testing.T) {
+				select {
+				case msg := <-receivedMessages:
+					require.Equal(t, testMessage, msg)
+				case <-ctx.Done():
+					t.Fatal("Did not receive message in time")
+				}
+			})
+		})
+	})
+
+	t.Run("GIVEN a message to publish", func(t *testing.T) {
+		ctx = context.Background()
+		broker := memory.NewBroker() // Broker without publish errors enabled
+		topic := pubsub.Topic("subscriber-error-no-publish-error")
+		message := "test message"
+
+		handler := pubsub.NewHandler(func(ctx context.Context, t pubsub.Topic, m interface{}) error {
+			return errors.New("subscriber error")
+		})
+
+		_, err := broker.Subscribe(ctx, topic, handler)
+		require.NoError(t, err)
+
+		t.Run("WHEN a subscriber returns an error BUT publish errors are not enabled", func(t *testing.T) {
+			publishErr := broker.Publish(ctx, topic, message)
+
+			t.Run("THEN publish does not return an error", func(t *testing.T) {
+				require.NoError(t, publishErr)
+			})
+		})
+	})
+
+	t.Run("GIVEN a message to publish", func(t *testing.T) {
+		ctx = context.Background()
+
+		brokerWithErrors := memory.NewBroker(memory.WithPublishErrors())
+		topic := pubsub.Topic("subscriber-fail-topic")
+		message := "test message"
+
+		handler := pubsub.NewHandler(func(ctx context.Context, t pubsub.Topic, m interface{}) error {
+			return errors.New("failed to process message")
+		})
+
+		_, err := brokerWithErrors.Subscribe(ctx, topic, handler)
+		require.NoError(t, err)
+
+		t.Run("WHEN publish errors are enabled and a subscriber fails", func(t *testing.T) {
+			publishErr := brokerWithErrors.Publish(ctx, topic, message)
+
+			t.Run("THEN it returns an error", func(t *testing.T) {
+				require.Error(t, publishErr)
+			})
+		})
+	})
+
+	t.Run("GIVEN a message to publish", func(t *testing.T) {
+		ctx = context.Background()
+
+		brokerWithErrors := memory.NewBroker(memory.WithPublishErrors())
+		topic := pubsub.Topic("mixed-results-topic")
+		message := "test message"
+
+		successHandler := pubsub.NewHandler(func(ctx context.Context, t pubsub.Topic, m interface{}) error {
+			return nil
+		})
+		failHandler := pubsub.NewHandler(func(ctx context.Context, t pubsub.Topic, m interface{}) error {
+			return errors.New("failed to process message")
+		})
+
+		_, err := brokerWithErrors.Subscribe(ctx, topic, successHandler)
+		require.NoError(t, err)
+		_, err = brokerWithErrors.Subscribe(ctx, topic, failHandler)
+		require.NoError(t, err)
+
+		t.Run("WHEN publish errors are enabled and multiple subscribers with mixed results", func(t *testing.T) {
+			publishErr := brokerWithErrors.Publish(ctx, topic, message)
+
+			t.Run("THEN it returns an error", func(t *testing.T) {
+				require.Error(t, publishErr)
+			})
+		})
+	})
+
+	t.Run("GIVEN a message to publish", func(t *testing.T) {
+		ctx = context.Background()
+
+		brokerWithErrors := memory.NewBroker(memory.WithPublishErrors())
+		topic := pubsub.Topic("mixed-results-topic")
+		message := "test message"
+
+		failHandler := pubsub.NewHandler(func(ctx context.Context, t pubsub.Topic, m interface{}) error {
+			return assert.AnError
+		})
+
+		otherErr := errors.New("other error")
+
+		otherFailHandler := pubsub.NewHandler(func(ctx context.Context, t pubsub.Topic, m interface{}) error {
+			return otherErr
+		})
+
+		_, err := brokerWithErrors.Subscribe(ctx, topic, failHandler)
+		require.NoError(t, err)
+		_, err = brokerWithErrors.Subscribe(ctx, topic, otherFailHandler)
+		require.NoError(t, err)
+
+		t.Run("WHEN publish errors are enabled and multiple subscribers returning error", func(t *testing.T) {
+			publishErr := brokerWithErrors.Publish(ctx, topic, message)
+
+			t.Run("THEN it returns both errors", func(t *testing.T) {
+				require.Error(t, publishErr)
+
+				assert.ErrorIs(t, publishErr, assert.AnError)
+				assert.ErrorIs(t, publishErr, otherErr)
 			})
 		})
 	})
